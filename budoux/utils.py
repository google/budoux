# Copyright 2021 Google LLC
#
# Licensed under the Apache License, Version 2.0 (the "License");
# you may not use this file except in compliance with the License.
# You may obtain a copy of the License at
#
#     https://www.apache.org/licenses/LICENSE-2.0
#
# Unless required by applicable law or agreed to in writing, software
# distributed under the License is distributed on an "AS IS" BASIS,
# WITHOUT WARRANTIES OR CONDITIONS OF ANY KIND, either express or implied.
# See the License for the specific language governing permissions and
# limitations under the License.
"""Utilities for BudouX."""

from enum import Enum
<<<<<<< HEAD
"""The separator string to specify breakpoints."""
SEP = '▁'
"""An enum to represent the type of inference result."""


class Result(Enum):
    UNKNOWN = 'U'
    POSITIVE = 'B'
    NEGATIVE = 'O'
=======

SEP = '▁'
"""The separator string to specify breakpoints."""


class Result(Enum):
  """An enum to represent the type of inference result."""
  UNKNOWN = 'U'
  POSITIVE = 'B'
  NEGATIVE = 'O'
>>>>>>> dedaafc4
<|MERGE_RESOLUTION|>--- conflicted
+++ resolved
@@ -14,17 +14,6 @@
 """Utilities for BudouX."""
 
 from enum import Enum
-<<<<<<< HEAD
-"""The separator string to specify breakpoints."""
-SEP = '▁'
-"""An enum to represent the type of inference result."""
-
-
-class Result(Enum):
-    UNKNOWN = 'U'
-    POSITIVE = 'B'
-    NEGATIVE = 'O'
-=======
 
 SEP = '▁'
 """The separator string to specify breakpoints."""
@@ -34,5 +23,4 @@
   """An enum to represent the type of inference result."""
   UNKNOWN = 'U'
   POSITIVE = 'B'
-  NEGATIVE = 'O'
->>>>>>> dedaafc4
+  NEGATIVE = 'O'