# Copyright 2021 Google LLC
#
# Licensed under the Apache License, Version 2.0 (the "License");
# you may not use this file except in compliance with the License.
# You may obtain a copy of the License at
#
#     https://www.apache.org/licenses/LICENSE-2.0
#
# Unless required by applicable law or agreed to in writing, software
# distributed under the License is distributed on an "AS IS" BASIS,
# WITHOUT WARRANTIES OR CONDITIONS OF ANY KIND, either express or implied.
# See the License for the specific language governing permissions and
# limitations under the License.
"""Methods to encode source sentences to features."""

import bisect
import itertools
import json
import os
<<<<<<< HEAD
import sys
=======
import typing
>>>>>>> a0eef655
from .utils import SEP, Result

with open(os.path.join(os.path.dirname(__file__), 'unicode_blocks.json')) as f:
  block_starts: typing.List[int] = json.load(f)


def unicode_block_index(w: str):
  """Returns the index of the Unicode block that the character belongs to.

  Args:
    w (str): A character.

  Returns:
    index (int): Unicode block index.
  """
  return bisect.bisect_right(block_starts, ord(w))


def get_feature(w1: str, w2: str, w3: str, w4: str, w5: str, w6: str, p1: str,
                p2: str, p3: str):
  """Generates a feature from characters around (w1-6) and past results (p1-3).

  Args:
    w1 (str): The character 3 characters before the break point.
    w2 (str): The character 2 characters before the break point.
    w3 (str): The character right before the break point.
    w4 (str): The character right after the break point.
    w5 (str): The character 2 characters after the break point.
    w6 (str): The character 3 characters after the break point.
    p1 (str): The result 3 steps ago.
    p2 (str): The result 2 steps ago.
    p3 (str): The last result.

  Returns:
    The feature (list[str]).

  """
  b1 = '%03d' % (unicode_block_index(w1)) if w1 != '' else '999'
  b2 = '%03d' % (unicode_block_index(w2)) if w2 != '' else '999'
  b3 = '%03d' % (unicode_block_index(w3)) if w3 != '' else '999'
  b4 = '%03d' % (unicode_block_index(w4)) if w4 != '' else '999'
  b5 = '%03d' % (unicode_block_index(w5)) if w5 != '' else '999'
  b6 = '%03d' % (unicode_block_index(w6)) if w6 != '' else '999'
  raw_feature = {
      'UP1': p1,
      'UP2': p2,
      'UP3': p3,
      'BP1': p1 + p2,
      'BP2': p2 + p3,
      'UW1': w1,
      'UW2': w2,
      'UW3': w3,
      'UW4': w4,
      'UW5': w5,
      'UW6': w6,
      'BW1': w2 + w3,
      'BW2': w3 + w4,
      'BW3': w4 + w5,
      'TW1': w1 + w2 + w3,
      'TW2': w2 + w3 + w4,
      'TW3': w3 + w4 + w5,
      'TW4': w4 + w5 + w6,
      'UB1': b1,
      'UB2': b2,
      'UB3': b3,
      'UB4': b4,
      'UB5': b5,
      'UB6': b6,
      'BB1': b2 + b3,
      'BB2': b3 + b4,
      'BB3': b4 + b5,
      'TB1': b1 + b2 + b3,
      'TB2': b2 + b3 + b4,
      'TB3': b3 + b4 + b5,
      'TB4': b4 + b5 + b6,
      'UQ1': p1 + b1,
      'UQ2': p2 + b2,
      'UQ3': p3 + b3,
      'BQ1': p2 + b2 + b3,
      'BQ2': p2 + b3 + b4,
      'BQ3': p3 + b2 + b3,
      'BQ4': p3 + b3 + b4,
      'TQ1': p2 + b1 + b2 + b3,
      'TQ2': p2 + b2 + b3 + b4,
      'TQ3': p3 + b1 + b2 + b3,
      'TQ4': p3 + b2 + b3 + b4,
  }
  if raw_feature['UW4'] == '':
    del raw_feature['UW4']
  if raw_feature['UW5'] == '':
    del raw_feature['UW5']
  if raw_feature['UW6'] == '':
    del raw_feature['UW6']
  if raw_feature['BW3'] == '':
    del raw_feature['BW3']
  if raw_feature['TW4'] == '':
    del raw_feature['TW4']
  if raw_feature['UB4'] == '999':
    del raw_feature['UB4']
  if raw_feature['UB5'] == '999':
    del raw_feature['UB5']
  if raw_feature['UB6'] == '999':
    del raw_feature['UB6']
  if raw_feature['BB3'] == '999999':
    del raw_feature['BB3']
  if raw_feature['TB4'] == '999999999':
    del raw_feature['TB4']
  return [f'{item[0]}:{item[1]}' for item in raw_feature.items()]


def process(source_filename: str, entries_filename: str):
  """Extratcs features from source sentences and outputs as entries.

  Args:
    source_filename (str): A file path to the source sentences.
    entries_filename (str): A file path to the output entries.
  """
  with open(source_filename, encoding=sys.getdefaultencoding()) as f:
    data = f.readlines()
  with open(entries_filename, 'w', encoding=sys.getdefaultencoding()) as f:
    f.write('')

  for row in data:
    chunks = row.strip().split(SEP)
    chunk_lengths = [len(chunk) for chunk in chunks]
    sep_indices = set(itertools.accumulate(chunk_lengths, lambda x, y: x + y))
    sentence = ''.join(chunks)
    p1 = Result.UNKNOWN.value
    p2 = Result.UNKNOWN.value
    p3 = Result.UNKNOWN.value
    for i in range(3, len(sentence) + 1):
      feature = get_feature(sentence[i - 3], sentence[i - 2], sentence[i - 1],
                            sentence[i] if i < len(sentence) else '',
                            sentence[i + 1] if i + 1 < len(sentence) else '',
                            sentence[i + 2] if i + 2 < len(sentence) else '',
                            p1, p2, p3)
      positive = i in sep_indices
      p = Result.POSITIVE.value if positive else Result.NEGATIVE.value
      with open(entries_filename, 'a', encoding=sys.getdefaultencoding()) as f:
        row = ['1' if positive else '-1'] + feature
        f.write('\t'.join(row) + '\n')
      p1 = p2
      p2 = p3
      p3 = p<|MERGE_RESOLUTION|>--- conflicted
+++ resolved
@@ -17,11 +17,8 @@
 import itertools
 import json
 import os
-<<<<<<< HEAD
 import sys
-=======
 import typing
->>>>>>> a0eef655
 from .utils import SEP, Result
 
 with open(os.path.join(os.path.dirname(__file__), 'unicode_blocks.json')) as f:
