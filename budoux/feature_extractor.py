# Copyright 2021 Google LLC
#
# Licensed under the Apache License, Version 2.0 (the "License");
# you may not use this file except in compliance with the License.
# You may obtain a copy of the License at
#
#     https://www.apache.org/licenses/LICENSE-2.0
#
# Unless required by applicable law or agreed to in writing, software
# distributed under the License is distributed on an "AS IS" BASIS,
# WITHOUT WARRANTIES OR CONDITIONS OF ANY KIND, either express or implied.
# See the License for the specific language governing permissions and
# limitations under the License.
"""Methods to encode source sentences to features."""

import bisect
import itertools
import json
import os
from .utils import SEP, Result

with open(os.path.join(os.path.dirname(__file__), 'unicode_blocks.json')) as f:
    block_starts: list[int] = json.load(f)


def unicode_block_index(w: str):
    """Returns the index of the Unicode block that the character belongs to.

  Args:
    w (str): A character.

  Returns:
    index (int): Unicode block index.
  """
    return bisect.bisect_right(block_starts, ord(w))


def get_feature(w1: str, w2: str, w3: str, w4: str, w5: str, w6: str, p1: str,
                p2: str, p3: str):
<<<<<<< HEAD
    """Generates a feature from characters around (w1-6) and past results (p1-3).
=======
  """Generates a feature from characters around (w1-6) and past results (p1-3).
>>>>>>> dedaafc4

  Args:
    w1 (str): The character 3 characters before the break point.
    w2 (str): The character 2 characters before the break point.
    w3 (str): The character right before the break point.
    w4 (str): The character right after the break point.
    w5 (str): The character 2 characters after the break point.
    w6 (str): The character 3 characters after the break point.
    p1 (str): The result 3 steps ago.
    p2 (str): The result 2 steps ago.
    p3 (str): The last result.

  Returns:
    The feature (list[str]).

  """
<<<<<<< HEAD
    b1 = '%03d' % (unicode_block_index(w1)) if w1 != '' else '999'
    b2 = '%03d' % (unicode_block_index(w2)) if w2 != '' else '999'
    b3 = '%03d' % (unicode_block_index(w3)) if w3 != '' else '999'
    b4 = '%03d' % (unicode_block_index(w4)) if w4 != '' else '999'
    b5 = '%03d' % (unicode_block_index(w5)) if w5 != '' else '999'
    b6 = '%03d' % (unicode_block_index(w6)) if w6 != '' else '999'
    raw_feature = {
        'UP1': p1,
        'UP2': p2,
        'UP3': p3,
        'BP1': p1 + p2,
        'BP2': p2 + p3,
        'UW1': w1,
        'UW2': w2,
        'UW3': w3,
        'UW4': w4,
        'UW5': w5,
        'UW6': w6,
        'BW1': w2 + w3,
        'BW2': w3 + w4,
        'BW3': w4 + w5,
        'TW1': w1 + w2 + w3,
        'TW2': w2 + w3 + w4,
        'TW3': w3 + w4 + w5,
        'TW4': w4 + w5 + w6,
        'UB1': b1,
        'UB2': b2,
        'UB3': b3,
        'UB4': b4,
        'UB5': b5,
        'UB6': b6,
        'BB1': b2 + b3,
        'BB2': b3 + b4,
        'BB3': b4 + b5,
        'TB1': b1 + b2 + b3,
        'TB2': b2 + b3 + b4,
        'TB3': b3 + b4 + b5,
        'TB4': b4 + b5 + b6,
        'UQ1': p1 + b1,
        'UQ2': p2 + b2,
        'UQ3': p3 + b3,
        'BQ1': p2 + b2 + b3,
        'BQ2': p2 + b3 + b4,
        'BQ3': p3 + b2 + b3,
        'BQ4': p3 + b3 + b4,
        'TQ1': p2 + b1 + b2 + b3,
        'TQ2': p2 + b2 + b3 + b4,
        'TQ3': p3 + b1 + b2 + b3,
        'TQ4': p3 + b2 + b3 + b4,
    }
    if raw_feature['UW4'] == '': del raw_feature['UW4']
    if raw_feature['UW5'] == '': del raw_feature['UW5']
    if raw_feature['UW6'] == '': del raw_feature['UW6']
    if raw_feature['BW3'] == '': del raw_feature['BW3']
    if raw_feature['TW4'] == '': del raw_feature['TW4']
    if raw_feature['UB4'] == '999': del raw_feature['UB4']
    if raw_feature['UB5'] == '999': del raw_feature['UB5']
    if raw_feature['UB6'] == '999': del raw_feature['UB6']
    if raw_feature['BB3'] == '999999': del raw_feature['BB3']
    if raw_feature['TB4'] == '999999999': del raw_feature['TB4']
    return [f'{item[0]}:{item[1]}' for item in raw_feature.items()]
=======
  b1 = '%03d' % (unicode_block_index(w1)) if w1 != '' else '999'
  b2 = '%03d' % (unicode_block_index(w2)) if w2 != '' else '999'
  b3 = '%03d' % (unicode_block_index(w3)) if w3 != '' else '999'
  b4 = '%03d' % (unicode_block_index(w4)) if w4 != '' else '999'
  b5 = '%03d' % (unicode_block_index(w5)) if w5 != '' else '999'
  b6 = '%03d' % (unicode_block_index(w6)) if w6 != '' else '999'
  raw_feature = {
      'UP1': p1,
      'UP2': p2,
      'UP3': p3,
      'BP1': p1 + p2,
      'BP2': p2 + p3,
      'UW1': w1,
      'UW2': w2,
      'UW3': w3,
      'UW4': w4,
      'UW5': w5,
      'UW6': w6,
      'BW1': w2 + w3,
      'BW2': w3 + w4,
      'BW3': w4 + w5,
      'TW1': w1 + w2 + w3,
      'TW2': w2 + w3 + w4,
      'TW3': w3 + w4 + w5,
      'TW4': w4 + w5 + w6,
      'UB1': b1,
      'UB2': b2,
      'UB3': b3,
      'UB4': b4,
      'UB5': b5,
      'UB6': b6,
      'BB1': b2 + b3,
      'BB2': b3 + b4,
      'BB3': b4 + b5,
      'TB1': b1 + b2 + b3,
      'TB2': b2 + b3 + b4,
      'TB3': b3 + b4 + b5,
      'TB4': b4 + b5 + b6,
      'UQ1': p1 + b1,
      'UQ2': p2 + b2,
      'UQ3': p3 + b3,
      'BQ1': p2 + b2 + b3,
      'BQ2': p2 + b3 + b4,
      'BQ3': p3 + b2 + b3,
      'BQ4': p3 + b3 + b4,
      'TQ1': p2 + b1 + b2 + b3,
      'TQ2': p2 + b2 + b3 + b4,
      'TQ3': p3 + b1 + b2 + b3,
      'TQ4': p3 + b2 + b3 + b4,
  }
  if raw_feature['UW4'] == '':
    del raw_feature['UW4']
  if raw_feature['UW5'] == '':
    del raw_feature['UW5']
  if raw_feature['UW6'] == '':
    del raw_feature['UW6']
  if raw_feature['BW3'] == '':
    del raw_feature['BW3']
  if raw_feature['TW4'] == '':
    del raw_feature['TW4']
  if raw_feature['UB4'] == '999':
    del raw_feature['UB4']
  if raw_feature['UB5'] == '999':
    del raw_feature['UB5']
  if raw_feature['UB6'] == '999':
    del raw_feature['UB6']
  if raw_feature['BB3'] == '999999':
    del raw_feature['BB3']
  if raw_feature['TB4'] == '999999999':
    del raw_feature['TB4']
  return [f'{item[0]}:{item[1]}' for item in raw_feature.items()]
>>>>>>> dedaafc4


def process(source_filename: str, entries_filename: str):
    """Extratcs features from source sentences and outputs as entries.

  Args:
    source_filename (str): A file path to the source sentences.
    entries_filename (str): A file path to the output entries.
  """
<<<<<<< HEAD
    with open(source_filename) as f:
        data = f.readlines()
    with open(entries_filename, 'w') as f:
        f.write('')

    for row in data:
        chunks = row.strip().split(SEP)
        chunk_lengths = [len(chunk) for chunk in chunks]
        sep_indices = set(
            itertools.accumulate(chunk_lengths, lambda x, y: x + y))
        sentence = ''.join(chunks)
        p1 = Result.UNKNOWN.value
        p2 = Result.UNKNOWN.value
        p3 = Result.UNKNOWN.value
        for i in range(3, len(sentence) + 1):
            feature = get_feature(
                sentence[i - 3], sentence[i - 2], sentence[i - 1],
                sentence[i] if i < len(sentence) else '',
                sentence[i + 1] if i + 1 < len(sentence) else '',
                sentence[i + 2] if i + 2 < len(sentence) else '', p1, p2, p3)
            positive = i in sep_indices
            p = Result.POSITIVE.value if positive else Result.NEGATIVE.value
            with open(entries_filename, 'a') as f:
                row = ['1' if positive else '-1'] + feature
                f.write('\t'.join(row) + '\n')
            p1 = p2
            p2 = p3
            p3 = p
=======
  with open(source_filename) as f:
    data = f.readlines()
  with open(entries_filename, 'w') as f:
    f.write('')

  for row in data:
    chunks = row.strip().split(SEP)
    chunk_lengths = [len(chunk) for chunk in chunks]
    sep_indices = set(itertools.accumulate(chunk_lengths, lambda x, y: x + y))
    sentence = ''.join(chunks)
    p1 = Result.UNKNOWN.value
    p2 = Result.UNKNOWN.value
    p3 = Result.UNKNOWN.value
    for i in range(3, len(sentence) + 1):
      feature = get_feature(sentence[i - 3], sentence[i - 2], sentence[i - 1],
                            sentence[i] if i < len(sentence) else '',
                            sentence[i + 1] if i + 1 < len(sentence) else '',
                            sentence[i + 2] if i + 2 < len(sentence) else '',
                            p1, p2, p3)
      positive = i in sep_indices
      p = Result.POSITIVE.value if positive else Result.NEGATIVE.value
      with open(entries_filename, 'a') as f:
        row = ['1' if positive else '-1'] + feature
        f.write('\t'.join(row) + '\n')
      p1 = p2
      p2 = p3
      p3 = p
>>>>>>> dedaafc4
<|MERGE_RESOLUTION|>--- conflicted
+++ resolved
@@ -20,11 +20,11 @@
 from .utils import SEP, Result
 
 with open(os.path.join(os.path.dirname(__file__), 'unicode_blocks.json')) as f:
-    block_starts: list[int] = json.load(f)
+  block_starts: list[int] = json.load(f)
 
 
 def unicode_block_index(w: str):
-    """Returns the index of the Unicode block that the character belongs to.
+  """Returns the index of the Unicode block that the character belongs to.
 
   Args:
     w (str): A character.
@@ -32,16 +32,12 @@
   Returns:
     index (int): Unicode block index.
   """
-    return bisect.bisect_right(block_starts, ord(w))
+  return bisect.bisect_right(block_starts, ord(w))
 
 
 def get_feature(w1: str, w2: str, w3: str, w4: str, w5: str, w6: str, p1: str,
                 p2: str, p3: str):
-<<<<<<< HEAD
-    """Generates a feature from characters around (w1-6) and past results (p1-3).
-=======
   """Generates a feature from characters around (w1-6) and past results (p1-3).
->>>>>>> dedaafc4
 
   Args:
     w1 (str): The character 3 characters before the break point.
@@ -58,69 +54,6 @@
     The feature (list[str]).
 
   """
-<<<<<<< HEAD
-    b1 = '%03d' % (unicode_block_index(w1)) if w1 != '' else '999'
-    b2 = '%03d' % (unicode_block_index(w2)) if w2 != '' else '999'
-    b3 = '%03d' % (unicode_block_index(w3)) if w3 != '' else '999'
-    b4 = '%03d' % (unicode_block_index(w4)) if w4 != '' else '999'
-    b5 = '%03d' % (unicode_block_index(w5)) if w5 != '' else '999'
-    b6 = '%03d' % (unicode_block_index(w6)) if w6 != '' else '999'
-    raw_feature = {
-        'UP1': p1,
-        'UP2': p2,
-        'UP3': p3,
-        'BP1': p1 + p2,
-        'BP2': p2 + p3,
-        'UW1': w1,
-        'UW2': w2,
-        'UW3': w3,
-        'UW4': w4,
-        'UW5': w5,
-        'UW6': w6,
-        'BW1': w2 + w3,
-        'BW2': w3 + w4,
-        'BW3': w4 + w5,
-        'TW1': w1 + w2 + w3,
-        'TW2': w2 + w3 + w4,
-        'TW3': w3 + w4 + w5,
-        'TW4': w4 + w5 + w6,
-        'UB1': b1,
-        'UB2': b2,
-        'UB3': b3,
-        'UB4': b4,
-        'UB5': b5,
-        'UB6': b6,
-        'BB1': b2 + b3,
-        'BB2': b3 + b4,
-        'BB3': b4 + b5,
-        'TB1': b1 + b2 + b3,
-        'TB2': b2 + b3 + b4,
-        'TB3': b3 + b4 + b5,
-        'TB4': b4 + b5 + b6,
-        'UQ1': p1 + b1,
-        'UQ2': p2 + b2,
-        'UQ3': p3 + b3,
-        'BQ1': p2 + b2 + b3,
-        'BQ2': p2 + b3 + b4,
-        'BQ3': p3 + b2 + b3,
-        'BQ4': p3 + b3 + b4,
-        'TQ1': p2 + b1 + b2 + b3,
-        'TQ2': p2 + b2 + b3 + b4,
-        'TQ3': p3 + b1 + b2 + b3,
-        'TQ4': p3 + b2 + b3 + b4,
-    }
-    if raw_feature['UW4'] == '': del raw_feature['UW4']
-    if raw_feature['UW5'] == '': del raw_feature['UW5']
-    if raw_feature['UW6'] == '': del raw_feature['UW6']
-    if raw_feature['BW3'] == '': del raw_feature['BW3']
-    if raw_feature['TW4'] == '': del raw_feature['TW4']
-    if raw_feature['UB4'] == '999': del raw_feature['UB4']
-    if raw_feature['UB5'] == '999': del raw_feature['UB5']
-    if raw_feature['UB6'] == '999': del raw_feature['UB6']
-    if raw_feature['BB3'] == '999999': del raw_feature['BB3']
-    if raw_feature['TB4'] == '999999999': del raw_feature['TB4']
-    return [f'{item[0]}:{item[1]}' for item in raw_feature.items()]
-=======
   b1 = '%03d' % (unicode_block_index(w1)) if w1 != '' else '999'
   b2 = '%03d' % (unicode_block_index(w2)) if w2 != '' else '999'
   b3 = '%03d' % (unicode_block_index(w3)) if w3 != '' else '999'
@@ -192,46 +125,15 @@
   if raw_feature['TB4'] == '999999999':
     del raw_feature['TB4']
   return [f'{item[0]}:{item[1]}' for item in raw_feature.items()]
->>>>>>> dedaafc4
 
 
 def process(source_filename: str, entries_filename: str):
-    """Extratcs features from source sentences and outputs as entries.
+  """Extratcs features from source sentences and outputs as entries.
 
   Args:
     source_filename (str): A file path to the source sentences.
     entries_filename (str): A file path to the output entries.
   """
-<<<<<<< HEAD
-    with open(source_filename) as f:
-        data = f.readlines()
-    with open(entries_filename, 'w') as f:
-        f.write('')
-
-    for row in data:
-        chunks = row.strip().split(SEP)
-        chunk_lengths = [len(chunk) for chunk in chunks]
-        sep_indices = set(
-            itertools.accumulate(chunk_lengths, lambda x, y: x + y))
-        sentence = ''.join(chunks)
-        p1 = Result.UNKNOWN.value
-        p2 = Result.UNKNOWN.value
-        p3 = Result.UNKNOWN.value
-        for i in range(3, len(sentence) + 1):
-            feature = get_feature(
-                sentence[i - 3], sentence[i - 2], sentence[i - 1],
-                sentence[i] if i < len(sentence) else '',
-                sentence[i + 1] if i + 1 < len(sentence) else '',
-                sentence[i + 2] if i + 2 < len(sentence) else '', p1, p2, p3)
-            positive = i in sep_indices
-            p = Result.POSITIVE.value if positive else Result.NEGATIVE.value
-            with open(entries_filename, 'a') as f:
-                row = ['1' if positive else '-1'] + feature
-                f.write('\t'.join(row) + '\n')
-            p1 = p2
-            p2 = p3
-            p3 = p
-=======
   with open(source_filename) as f:
     data = f.readlines()
   with open(entries_filename, 'w') as f:
@@ -258,5 +160,4 @@
         f.write('\t'.join(row) + '\n')
       p1 = p2
       p2 = p3
-      p3 = p
->>>>>>> dedaafc4
+      p3 = p