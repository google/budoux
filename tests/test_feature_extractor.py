--- conflicted
+++ resolved
@@ -25,147 +25,7 @@
 
 
 class TestFeatureExtractor(unittest.TestCase):
-    def setUp(self):
-        Path(ENTRIES_FILE_PATH).touch()
-        self.test_entry = f'これは{utils.SEP}美しい{utils.SEP}ペンです。'
-        with open(SOURCE_FILE_PATH, 'w') as f:
-            f.write(self.test_entry)
 
-    def test_unicode_block_index(self):
-        def check(character, block):
-            self.assertEqual(feature_extractor.unicode_block_index(character),
-                             block)
-
-        check('a', 1)    # 'a' falls the 1st block 'Basic Latin'.
-        check('あ', 108)    # 'あ' falls the 108th block 'Hiragana'.
-        check('安', 120)    # '安' falls the 120th block 'Kanji'.
-
-    def test_get_feature(self):
-        feature = feature_extractor.get_feature('a', 'b', 'c', 'd', 'e', 'f',
-                                                'x', 'y', 'z')
-        self.assertSetEqual(
-            set(feature),
-            {
-        # Unigram of Words (UW)
-                'UW1:a',
-                'UW2:b',
-                'UW3:c',
-                'UW4:d',
-                'UW5:e',
-                'UW6:f',
-
-        # Unigram of Previous Results (UP)
-                'UP1:x',
-                'UP2:y',
-                'UP3:z',
-
-        # Unigram of Unicode Blocks (UB)
-                'UB1:001',
-                'UB2:001',
-                'UB3:001',
-                'UB4:001',
-                'UB5:001',
-                'UB6:001',
-
-        # Combination of UW and UP
-                'UQ1:x001',
-                'UQ2:y001',
-                'UQ3:z001',
-
-        # Bigram of Words (BW), Previous Results (BP), Unicode Blocks (BB), and
-        # its combination (BQ)
-                'BW1:bc',
-                'BW2:cd',
-                'BW3:de',
-                'BP1:xy',
-                'BP2:yz',
-                'BB1:001001',
-                'BB2:001001',
-                'BB3:001001',
-                'BQ1:y001001',
-                'BQ2:y001001',
-                'BQ3:z001001',
-                'BQ4:z001001',
-
-        # Trigram of Words (BW), Previous Results (BP), Unicode Blocks (BB), and
-        # its combination (BQ)
-                'TW1:abc',
-                'TW2:bcd',
-                'TW3:cde',
-                'TW4:def',
-                'TB1:001001001',
-                'TB2:001001001',
-                'TB3:001001001',
-                'TB4:001001001',
-                'TQ1:y001001001',
-                'TQ2:y001001001',
-                'TQ3:z001001001',
-                'TQ4:z001001001',
-            },
-            'Features should be extracted.')
-
-        feature = feature_extractor.get_feature('', 'a', 'a', 'a', 'a', 'a',
-                                                'a', 'a', 'a')
-        self.assertIn('UW1:', feature,
-                      'The word feature should be blank for a blank string.')
-        self.assertIn(
-            'UB1:999', feature,
-            'The Unicode block feature should be 999 for a blank string.')
-
-        feature = feature_extractor.get_feature('a', 'a', 'a', '', '', '', 'b',
-                                                'b', 'b')
-        self.assertNotIn(
-            'UW4:', feature,
-            'UW features that implicate the end of line should not be included.'
-        )
-        self.assertNotIn(
-            'UB4:999', feature,
-            'UB features that implicate the end of line should not be included.'
-        )
-        self.assertNotIn(
-            'BB3:999999', feature,
-            'BB features that implicate the end of line should not be included.'
-        )
-
-    def test_process(self):
-        feature_extractor.process(SOURCE_FILE_PATH, ENTRIES_FILE_PATH)
-        with open(ENTRIES_FILE_PATH) as f:
-            entries = f.read().splitlines()
-        test_sentence = ''.join(self.test_entry.split(utils.SEP))
-        self.assertEqual(
-            len(entries),
-            len(test_sentence) - 2,
-            'The first two characters\' ends should not be examined.')
-
-        print(entries)
-        labels = [int(entry.split('\t')[0]) for entry in entries]
-        self.assertListEqual(
-            labels,
-            [
-                1,    # は
-                -1,    # 美
-                -1,    # し
-                1,    # い
-                -1,    # ペ
-                -1,    # ン
-                -1,    # で
-                -1,    # す
-                1    # 。
-            ],
-            'The first column of entries should be labels.')
-
-        features = [set(entry.split('\t')[1:]) for entry in entries]
-        self.assertIn('UW3:美', features[1])
-        self.assertIn('UW3:し', features[2])
-        self.assertIn('UW3:い', features[3])
-        self.assertIn('UW3:。', features[-1])
-
-    def tearDown(self):
-        os.remove(SOURCE_FILE_PATH)
-        os.remove(ENTRIES_FILE_PATH)
-
-<<<<<<< HEAD
-=======
   def setUp(self):
     Path(ENTRIES_FILE_PATH).touch()
     self.test_entry = f'これは{utils.SEP}美しい{utils.SEP}ペンです。'
@@ -301,8 +161,7 @@
   def tearDown(self):
     os.remove(SOURCE_FILE_PATH)
     os.remove(ENTRIES_FILE_PATH)
->>>>>>> dedaafc4
 
 
 if __name__ == '__main__':
-    unittest.main()+  unittest.main()