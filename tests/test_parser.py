--- conflicted
+++ resolved
@@ -22,119 +22,13 @@
 
 
 def compare_html_string(a, b):
-<<<<<<< HEAD
-    return (ET.tostring(html_parser.parse(a)) == ET.tostring(
-        html_parser.parse(b)))
-=======
   a_normalized = ET.tostring(html_parser.parse(a))
   b_normalized = ET.tostring(html_parser.parse(b))
   return a_normalized == b_normalized
 
->>>>>>> dedaafc4
 
+class TestTextContentExtractor(unittest.TestCase):
 
-<<<<<<< HEAD
-class TestTextContentExtractor(unittest.TestCase):
-    def test_output(self):
-        input = '<p><a href="#">Hello</a>, <b>World</b></p>'
-        expected = 'Hello, World'
-        extractor = parser.TextContentExtractor()
-        extractor.feed(input)
-        self.assertEqual(
-            extractor.output, expected,
-            'Text content should be extacted from the given HTML string.')
-
-
-class TestHTMLChunkResolver(unittest.TestCase):
-    def test_output(self):
-        input = '<p>ab<b>cde</b>f</p>'
-        expected = '<p>ab<b>c<wbr>de</b>f</p>'
-        resolver = parser.HTMLChunkResolver(['abc', 'def'])
-        resolver.feed(input)
-        self.assertTrue(compare_html_string(resolver.output, expected),
-                        'WBR tags should be inserted as specified by chunks.')
-
-
-class TestParser(unittest.TestCase):
-    TEST_SENTENCE = 'abcdeabcd'
-
-    def test_parse(self):
-        p = parser.Parser({
-            'UW4:a': 10000,    # means "should separate right before 'a'".
-        })
-        chunks = p.parse(TestParser.TEST_SENTENCE)
-        self.assertListEqual(
-            chunks, ['abcde', 'abcd'],
-            'should separate but not the first two characters.')
-
-        p = parser.Parser({
-            'BP2:UU': 10000,
-        })
-        chunks = p.parse(TestParser.TEST_SENTENCE)
-        self.assertListEqual(
-            chunks, ['abc', 'deabcd'],
-            'should respect the results feature with a high score.')
-
-        p = parser.Parser({
-            'UW4:a': 10,
-        })
-        chunks = p.parse(TestParser.TEST_SENTENCE, 100)
-        self.assertListEqual(
-            chunks, [TestParser.TEST_SENTENCE],
-            'should ignore features with scores lower than the threshold.')
-
-        p = parser.Parser({})
-        chunks = p.parse('')
-        self.assertListEqual(
-            chunks, [], 'should return a blank list when the input is blank.')
-
-    def test_translate_html_string(self):
-        p = parser.Parser({
-            'UW4:a': 10000,    # means "should separate right before 'a'".
-        })
-
-        input_html = 'xyzabcd'
-        expected_html = (
-            '<span style="word-break: keep-all; overflow-wrap: break-word;">'
-            'xyz<wbr>abcd</span>')
-        output_html = p.translate_html_string(input_html)
-        self.assertTrue(
-            compare_html_string(output_html, expected_html),
-            'should output a html string with a SPAN parent with proper style attributes.'
-        )
-
-        input_html = 'xyz<script>alert(1);</script>xyzabc'
-        expected_html = (
-            '<span style="word-break: keep-all; overflow-wrap: break-word;">'
-            'xyz<script>alert(1);</script>xyz<wbr>abc</span>')
-        output_html = p.translate_html_string(input_html)
-        self.assertTrue(compare_html_string(output_html, expected_html),
-                        'should pass script tags as is.')
-
-        input_html = 'xyz<code>abc</code>abc'
-        expected_html = (
-            '<span style="word-break: keep-all; overflow-wrap: break-word;">'
-            'xyz<code>abc</code><wbr>abc</span>')
-        output_html = p.translate_html_string(input_html)
-        self.assertTrue(compare_html_string(output_html, expected_html),
-                        'should skip some specific tags.')
-
-        input_html = 'xyza<a href="#" hidden>bc</a>abc'
-        expected_html = (
-            '<span style="word-break: keep-all; overflow-wrap: break-word;">'
-            'xyz<wbr>a<a href="#" hidden>bc</a><wbr>abc</span>')
-        output_html = p.translate_html_string(input_html)
-        self.assertTrue(compare_html_string(output_html, expected_html),
-                        'should not ruin attributes of child elements.')
-
-        input_html = 'xyza🇯🇵🇵🇹abc'
-        expected_html = (
-            '<span style="word-break: keep-all; overflow-wrap: break-word;">'
-            'xyz<wbr>a🇯🇵🇵🇹<wbr>abc</span>')
-        output_html = p.translate_html_string(input_html)
-        self.assertTrue(compare_html_string(output_html, expected_html),
-                        'should work with emojis.')
-=======
   def test_output(self):
     input = '<p><a href="#">Hello</a>, <b>World</b></p>'
     expected = 'Hello, World'
@@ -239,8 +133,7 @@
     self.assertTrue(
         compare_html_string(output_html, expected_html),
         'should work with emojis.')
->>>>>>> dedaafc4
 
 
 if __name__ == '__main__':
-    unittest.main()+  unittest.main()