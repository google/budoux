--- conflicted
+++ resolved
@@ -104,13 +104,8 @@
 
     self.assertEqual(cm.exception.code, 2)
 
-<<<<<<< HEAD
   def test_cmdargs_thres(self) -> None:
-    cmdargs = ['--thres=0', '今日はとても天気です。']
-=======
-  def test_cmdargs_thres(self):
     cmdargs = ['--thres', '0', '今日はとても天気です。']
->>>>>>> 7fc4eca7
     output_granular = main._main(cmdargs)
     cmdargs = ['--thres', '10000000', '今日はとても天気です。']
     output_whole = main._main(cmdargs)
