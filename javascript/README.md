<!-- markdownlint-disable MD014 -->
# BudouX JavaScript module

BudouX is a standalone, small, and language-neutral phrase segmenter tool that
provides beautiful and legible line breaks.

For more details about the project, please refer to the [project README](https://github.com/google/budoux/).

## Demo

<https://google.github.io/budoux>

## Install

```shellsession
$ npm install budoux
```

## Usage

### Simple usage

You can get a list of phrases by feeding a sentence to the parser.
The easiest way is to get a parser is loading the default parser for each language.

**Japanese:**

```javascript
import { loadDefaultJapaneseParser } from 'budoux';
const parser = loadDefaultJapaneseParser();
console.log(parser.parse('今日は天気です。'));
// ['今日は', '天気です。']
```

**Simplified Chinese:**

```javascript
import { loadDefaultSimplifiedChineseParser } from 'budoux';
const parser = loadDefaultSimplifiedChineseParser();
console.log(parser.parse('是今天的天气。'));
// ['是', '今天', '的', '天气。']
```

**Traditional Chinese:**

```javascript
import { loadDefaultTraditionalChineseParser } from 'budoux';
const parser = loadDefaultTraditionalChineseParser();
console.log(parser.parse('是今天的天氣。'));
// ['是', '今天', '的', '天氣。']
```

### Translating an HTML string

You can also translate an HTML string to wrap phrases with non-breaking markup,
specifically, zero-width spaces (U+200B).

```javascript
console.log(parser.translateHTMLString('今日は<b>とても天気</b>です。'));
// <span style="word-break: keep-all; overflow-wrap: anywhere;">今日は<b>\u200bとても\u200b天気</b>です。</span>
```

Please note that separators are denoted as `\u200b` in the example above for
illustrative purposes, but the actual output is an invisible string as it's a
zero-width space.

### Applying to an HTML element

You can also feed an HTML element to the parser to apply the process.

```javascript
const ele = document.querySelector('p.budou-this');
console.log(ele.outerHTML);
// <p class="budou-this">今日は<b>とても天気</b>です。</p>
parser.applyToElement(ele);
console.log(ele.outerHTML);
// <p class="budou-this" style="word-break: keep-all; overflow-wrap: anywhere;">今日は<b>\u200bとても\u200b天気</b>です。</p>
```

<<<<<<< HEAD
Internally, the `applyElement` calls the [`HTMLProcessor`]'s `applyToElement`
function with the zero-width space as the separator.
=======
Internally, the `applyToElement` calls the [`HTMLProcessor`] class
with a `<wbr>` element as the separator.
>>>>>>> dbb88372
You can use the [`HTMLProcessor`] class directly if desired.
For example:

```javascript
import { HTMLProcessor } from 'budoux';
const ele = document.querySelector('p.budou-this');
const htmlProcessor = new HTMLProcessor(parser, {
  separator: ' '
});
htmlProcessor.applyToElement(ele);
```

[`HTMLProcessor`]: https://github.com/google/budoux/blob/main/javascript/src/html_processor.ts

### Loading a custom model

You can load your own custom model as follows.

```javascript
import { Parser } from 'budoux';
const model = JSON.parse('{"UW4": {"a": 133}}');  // Content of the custom model JSON file.
const parser = new Parser(model);
parser.parse('xyzabc');  // ['xyz', 'abc']
```

## Web components

BudouX also offers Web components to integrate the parser with your website quickly.
All you have to do is wrap sentences with:

- `<budoux-ja>` for Japanese
- `<budoux-zh-hans>` for Simplified Chinese
- `<budoux-zh-hant>` for Traditional Chinese

```html
<budoux-ja>今日は天気です。</budoux-ja>
<budoux-zh-hans>今天是晴天。</budoux-zh-hans>
<budoux-zh-hant>今天是晴天。</budoux-zh-hant>
```

In order to enable the custom element, you can simply add this line to load the bundle.

```html
<!-- For Japanese -->
<script src="https://unpkg.com/budoux/bundle/budoux-ja.min.js"></script>

<!-- For Simplified Chinese -->
<script src="https://unpkg.com/budoux/bundle/budoux-zh-hans.min.js"></script>

<!-- For Traditional Chinese -->
<script src="https://unpkg.com/budoux/bundle/budoux-zh-hant.min.js"></script>
```

Otherwise, if you wish to bundle the component with the rest of your source code,
you can import the component as shown below.

```javascript
// For Japanese
import 'budoux/module/webcomponents/budoux-ja';

// For Simplified Chinese
import 'budoux/module/webcomponents/budoux-zh-hans';

// For Traditional Chinese
import 'budoux/module/webcomponents/budoux-zh-hant';
```

### CLI

You can also format inputs on your terminal with `budoux` command.

```shellsession
$ budoux 本日は晴天です。
本日は
晴天です。
```

```shellsession
$ echo $'本日は晴天です。\n明日は曇りでしょう。' | budoux
本日は
晴天です。
---
明日は
曇りでしょう。
```

```shellsession
$ budoux 本日は晴天です。 -H
<span style="word-break: keep-all; overflow-wrap: anywhere;">本日は\u200b晴天です。</span>
```

Please note that separators are denoted as `\u200b` in the example above for
illustrative purposes, but the actual output is an invisible string as it's a
zero-width space.

If you want to see help, run `budoux -h`.

```shellsession
$ budoux -h
Usage: budoux [-h] [-H] [-d STR] [-m JSON] [-V] [TXT]

BudouX is the successor to Budou, the machine learning powered line break organizer tool.

Arguments:
  txt                   text

Options:
  -H, --html            HTML mode (default: false)
  -d, --delim <str>     output delimiter in TEXT mode (default: "---")
  -m, --model <json>    custom model file path
  -V, --version         output the version number
  -h, --help            display help for command
```

## Caveat

BudouX supports HTML inputs and outputs HTML strings with markup applied to wrap
phrases, but it's not meant to be used as an HTML sanitizer.
**BudouX doesn't sanitize any inputs.**
Malicious HTML inputs yield malicious HTML outputs.
Please use it with an appropriate sanitizer library if you don't trust the input.

## Author

[Shuhei Iitsuka](https://tushuhei.com)

## Disclaimer

This is not an officially supported Google product.<|MERGE_RESOLUTION|>--- conflicted
+++ resolved
@@ -77,13 +77,9 @@
 // <p class="budou-this" style="word-break: keep-all; overflow-wrap: anywhere;">今日は<b>\u200bとても\u200b天気</b>です。</p>
 ```
 
-<<<<<<< HEAD
-Internally, the `applyElement` calls the [`HTMLProcessor`]'s `applyToElement`
+Internally, the `applyToElement` calls the [`HTMLProcessor`]'s `applyToElement`
 function with the zero-width space as the separator.
-=======
-Internally, the `applyToElement` calls the [`HTMLProcessor`] class
-with a `<wbr>` element as the separator.
->>>>>>> dbb88372
+
 You can use the [`HTMLProcessor`] class directly if desired.
 For example:
 
