/*
 * Copyright 2023 Google LLC
 *
 * Licensed under the Apache License, Version 2.0 (the "License");
 * you may not use this file except in compliance with the License.
 * You may obtain a copy of the License at
 *
 *     https://www.apache.org/licenses/LICENSE-2.0
 *
 * Unless required by applicable law or agreed to in writing, software
 * distributed under the License is distributed on an "AS IS" BASIS,
 * WITHOUT WARRANTIES OR CONDITIONS OF ANY KIND, either express or implied.
 * See the License for the specific language governing permissions and
 * limitations under the License.
 */

package com.google.budoux;

import static org.junit.Assert.assertEquals;

import java.util.Arrays;
import java.util.List;
import org.junit.Test;
import org.junit.runner.RunWith;
import org.junit.runners.JUnit4;

/** Unit tests for {@link HTMLProcessor}. */
@RunWith(JUnit4.class)
public class HTMLProcessorTest {
  String pre = "<span style=\"word-break: keep-all; overflow-wrap: anywhere;\">";
  String post = "</span>";

  private String wrap(String input) {
    return this.pre + input + this.post;
  }

  @Test
  public void testResolveWithSimpleTextInput() {
    List<String> phrases = Arrays.asList("abc", "def");
    String html = "abcdef";
    String result = HTMLProcessor.resolve(phrases, html, "<wbr>");
    assertEquals(this.wrap("abc<wbr>def"), result);
  }

  @Test
  public void testResolveWithStandardHTMLInput() {
    List<String> phrases = Arrays.asList("abc", "def");
    String html = "ab<a href=\"http://example.com\">cd</a>ef";
    String result = HTMLProcessor.resolve(phrases, html, "<wbr>");
    assertEquals(this.wrap("ab<a href=\"http://example.com\">c<wbr>d</a>ef"), result);
  }

  @Test
  public void testResolveWithImg() {
    List<String> phrases = Arrays.asList("abc", "def");
    String html = "<img>abcdef";
    String result = HTMLProcessor.resolve(phrases, html, "<wbr>");
    assertEquals(this.wrap("<img>abc<wbr>def"), result);
  }

  @Test
  public void testResolveWithUnpairedClose() {
    List<String> phrases = Arrays.asList("abc", "def");
    String html = "abcdef</p>";
    String result = HTMLProcessor.resolve(phrases, html, "<wbr>");
    assertEquals(this.wrap("abc<wbr>def<p></p>"), result);
  }

  @Test
  public void testResolveWithNodesToSkip() {
    List<String> phrases = Arrays.asList("abc", "def", "ghi");
    String html = "a<button>bcde</button>fghi";
    String result = HTMLProcessor.resolve(phrases, html, "<wbr>");
    assertEquals(this.wrap("a<button>bcde</button>f<wbr>ghi"), result);
  }

  @Test
  public void testResolveWithNodesBreakBeforeSkip() {
    List<String> phrases = Arrays.asList("abc", "def", "ghi", "jkl");
    String html = "abc<nobr>defghi</nobr>jkl";
    String result = HTMLProcessor.resolve(phrases, html, "<wbr>");
    assertEquals(this.wrap("abc<wbr><nobr>defghi</nobr><wbr>jkl"), result);
  }

  @Test
  public void testResolveWithAfterSkip() {
    List<String> phrases = Arrays.asList("abc", "def", "ghi", "jkl");
    String html = "abc<nobr>def</nobr>ghijkl";
    String result = HTMLProcessor.resolve(phrases, html, "<wbr>");
    assertEquals(this.wrap("abc<wbr><nobr>def</nobr><wbr>ghi<wbr>jkl"), result);
  }

  @Test
  public void testResolveWithAfterSkipWithImg() {
    List<String> phrases = Arrays.asList("abc", "def", "ghi", "jkl");
    String html = "abc<nobr>d<img>ef</nobr>ghijkl";
    String result = HTMLProcessor.resolve(phrases, html, "<wbr>");
    assertEquals(this.wrap("abc<wbr><nobr>d<img>ef</nobr><wbr>ghi<wbr>jkl"), result);
  }

  @Test
  public void testResolveWithNothingToSplit() {
    List<String> phrases = Arrays.asList("abcdef");
    String html = "abcdef";
    String result = HTMLProcessor.resolve(phrases, html, "<wbr>");
    assertEquals(this.wrap("abcdef"), result);
  }

  @Test
  public void testResolveBR() {
    String html = " 1  <br>  2 ";
    String text = HTMLProcessor.getText(html);
    assertEquals(" 1  \n  2 ", text);
    List<String> phrases = Arrays.asList(" 1  \n  2 ");
    String result = HTMLProcessor.resolve(phrases, html, "<wbr>");
    assertEquals(this.wrap(" 1  <br>  2 "), result);
  }

  @Test
  public void testGetText() {
    String html = "Hello <button><b>W</b>orld</button>!";
    String result = HTMLProcessor.getText(html);
    assertEquals("Hello World!", result);
  }

  @Test
  public void testGetTextWhiteSpace() {
    String html = " H    e  ";
    String result = HTMLProcessor.getText(html);
    assertEquals(" H    e  ", result);
  }

  @Test
  public void testGetTextWhiteSpaceAcrossElements() {
    String html = "<div> 1 </div><div> 2 </div>";
    String result = HTMLProcessor.getText(html);
    assertEquals(" 1  2 ", result);
  }

  @Test
<<<<<<< HEAD
  public void testResolveSkipNodeAtTheEnd() {
    List<String> phrases = Arrays.asList("abc", "def", "ghi", "jkl");
    String html = "abcdefghijkl<img src=\"example.png\">";
    String result = HTMLProcessor.resolve(phrases, html, "<wbr>");
    assertEquals(this.wrap("abc<wbr>def<wbr>ghi<wbr>jkl<img src=\"example.png\">"), result);
=======
  public void testResolveWithComments() {
    List<String> phrases = Arrays.asList("abc", "def", "ghi", "jkl");
    String html = "abcdef<!-- comments should be ignored-->ghijkl";
    String result = HTMLProcessor.resolve(phrases, html, "<wbr>");
    assertEquals(this.wrap("abc<wbr>def<wbr>ghi<wbr>jkl"), result);
>>>>>>> 02fb71ce
  }
}<|MERGE_RESOLUTION|>--- conflicted
+++ resolved
@@ -138,18 +138,18 @@
   }
 
   @Test
-<<<<<<< HEAD
   public void testResolveSkipNodeAtTheEnd() {
     List<String> phrases = Arrays.asList("abc", "def", "ghi", "jkl");
     String html = "abcdefghijkl<img src=\"example.png\">";
     String result = HTMLProcessor.resolve(phrases, html, "<wbr>");
     assertEquals(this.wrap("abc<wbr>def<wbr>ghi<wbr>jkl<img src=\"example.png\">"), result);
-=======
+  }
+
+  @Test
   public void testResolveWithComments() {
     List<String> phrases = Arrays.asList("abc", "def", "ghi", "jkl");
     String html = "abcdef<!-- comments should be ignored-->ghijkl";
     String result = HTMLProcessor.resolve(phrases, html, "<wbr>");
     assertEquals(this.wrap("abc<wbr>def<wbr>ghi<wbr>jkl"), result);
->>>>>>> 02fb71ce
   }
 }